# Versions of external packages needed to build and use PL/Java

<<<<<<< HEAD
As of January 2020, the following version constraints are known.
=======
As of mid-2020, the following version constraints are known.
>>>>>>> 648e8074

## Java

No version of Java before 9 is supported. The PL/Java code
makes use of Java features first appearing in Java 9.

As for later versions of Java, backward compatibility in the language is
generally good. Before Java 8, most likely problem areas with a new Java
version tended to be additions to the JDBC API that PL/Java had not yet
implemented. Since Java 8, even JDBC additions have not caused problems for
existing PL/Java code, as they have taken advantage of the default-methods
feature introduced in that release.

In the PL/Java 1.6.x series, the build can be done with Java 9 or newer.
Once built, PL/Java is able to use another Java 9 or later JVM at run time,
simply by setting
[the `pljava.libjvm_location` variable][jvml] to the desired version's library
(but see the exceptions described next).

### Exceptions to build-version / runtime-version compatibility

Because of compiler bugs in Java 10 and 11, builds done with those versions
will not run on earlier Java releases. A build on 10 requires 10 or later at
run time; a build on 11 requires 11 or later at run time. To ensure that the
built extension can use any Java 9 or later at run time, it must be built on
Java 9, or on Java 12 or later.

PL/Java can run application code written for a later Java version than PL/Java
itself was built with, as long as that later JRE version is used at run time.
That also allows PL/Java to take advantage of recent Java implementation
advances such as [class data sharing][cds].

PL/Java has been successfully used with [Oracle Java][orj] and with
[OpenJDK][], which is available with
[either the Hotspot or the OpenJ9 JVM][hsj9]. It can also be built and used
with [GraalVM][].

<<<<<<< HEAD
=======
As of Java 12, the Java compiler can no longer generate code targeting a Java 6
runtime. If PL/Java is built with Java 12 or newer, it will not run with a JRE
older than 7. If it is necessary to build a PL/Java that will run on 6, it must
be built with 11 or earlier.

PL/Java 1.5.x cannot be built with Java 15 or later, as the Nashorn JavaScript
engine used in the build process no longer ships with Java 15. It can be built
with GraalVM, if `-Dpolyglot.js.nashorn-compat` is added to the `mvn`
command line. It will run on Java 15 if built with an earlier JDK or with Graal.

### Maven failures when downloading dependencies

As of late 2017, important Maven remote repository servers no longer accept
connections using the encryption protocols available in Java 7 or 6. Although
PL/Java can still, in principle, be built using those Java versions (if all
dependencies are already in the build host's local repository), Maven may fail
to download necessary dependencies unless run with Java 8, which supports the
newer protocol versions needed to reach the servers.

>>>>>>> 648e8074
[jvml]: ../use/variables.html
[cds]:  ../install/vmoptions.html#Class_data_sharing
[orj]: https://www.oracle.com/technetwork/java/javase/downloads/index.html
[OpenJDK]: https://adoptopenjdk.net/
[hsj9]: https://www.eclipse.org/openj9/oj9_faq.html
[GraalVM]: https://www.graalvm.org/

## Maven

<<<<<<< HEAD
PL/Java can be built with Maven versions as far back as 3.5.2.
Maven's requirements can be seen in the [Maven release history][mvnhist].
=======
As of mid-2020, PL/Java can be built with Maven versions at least as far back
as 3.2.5.
As shown in the [Maven release history][mvnhist], **Maven releases after
3.2.5 require Java 7 or later**. If you wish to *build* PL/Java using a
Java 6 development kit, you must use a Maven version not newer than 3.2.5.
>>>>>>> 648e8074

[mvnhist]: https://maven.apache.org/docs/history.html

## gcc

If you are building on a platform where `gcc` is the compiler,
versions 4.3.0 or later are recommended in order to avoid a
[sea of unhelpful compiler messages][gcc35214].

[gcc35214]: https://gcc.gnu.org/bugzilla/show_bug.cgi?id=35214

## PostgreSQL

PL/Java does not currently support PostgreSQL releases before 8.2.
Recent work is known to have introduced dependencies on 8.2 features.

The current aim is to avoid deliberately breaking compatibility back
to 8.2. (A former commercial fork of PostgreSQL 8.2 recently returned
to the open-source fold with a *really* old version of PL/Java, so
the aim is that the current PL/Java should be a possible upgrade there.)

More current PostgreSQL versions, naturally, are the focus of development
and receive more attention in testing.

PL/Java 1.5.1 has been successfully built and run on at least one platform
with PostgreSQL versions from 11 to 8.2, the latest maintenance
release for each.<|MERGE_RESOLUTION|>--- conflicted
+++ resolved
@@ -1,10 +1,6 @@
 # Versions of external packages needed to build and use PL/Java
 
-<<<<<<< HEAD
-As of January 2020, the following version constraints are known.
-=======
 As of mid-2020, the following version constraints are known.
->>>>>>> 648e8074
 
 ## Java
 
@@ -42,28 +38,6 @@
 [either the Hotspot or the OpenJ9 JVM][hsj9]. It can also be built and used
 with [GraalVM][].
 
-<<<<<<< HEAD
-=======
-As of Java 12, the Java compiler can no longer generate code targeting a Java 6
-runtime. If PL/Java is built with Java 12 or newer, it will not run with a JRE
-older than 7. If it is necessary to build a PL/Java that will run on 6, it must
-be built with 11 or earlier.
-
-PL/Java 1.5.x cannot be built with Java 15 or later, as the Nashorn JavaScript
-engine used in the build process no longer ships with Java 15. It can be built
-with GraalVM, if `-Dpolyglot.js.nashorn-compat` is added to the `mvn`
-command line. It will run on Java 15 if built with an earlier JDK or with Graal.
-
-### Maven failures when downloading dependencies
-
-As of late 2017, important Maven remote repository servers no longer accept
-connections using the encryption protocols available in Java 7 or 6. Although
-PL/Java can still, in principle, be built using those Java versions (if all
-dependencies are already in the build host's local repository), Maven may fail
-to download necessary dependencies unless run with Java 8, which supports the
-newer protocol versions needed to reach the servers.
-
->>>>>>> 648e8074
 [jvml]: ../use/variables.html
 [cds]:  ../install/vmoptions.html#Class_data_sharing
 [orj]: https://www.oracle.com/technetwork/java/javase/downloads/index.html
@@ -73,16 +47,8 @@
 
 ## Maven
 
-<<<<<<< HEAD
 PL/Java can be built with Maven versions as far back as 3.5.2.
 Maven's requirements can be seen in the [Maven release history][mvnhist].
-=======
-As of mid-2020, PL/Java can be built with Maven versions at least as far back
-as 3.2.5.
-As shown in the [Maven release history][mvnhist], **Maven releases after
-3.2.5 require Java 7 or later**. If you wish to *build* PL/Java using a
-Java 6 development kit, you must use a Maven version not newer than 3.2.5.
->>>>>>> 648e8074
 
 [mvnhist]: https://maven.apache.org/docs/history.html
 
