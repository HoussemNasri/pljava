<?xml version="1.0"?>
<project name="project" default="package" basedir=".">

	<target name="package">

		<!--
			Create a new ant task <jarxbuild> for building a jar that self-
			extracts by including org/gjt/cuspy/JarX.class. <jarxbuild> takes
			one attribute, destfile= (which should be absolute, consider
			specifying ${basedir} at the front). To specify what goes IN the
			jar, supply nested zipfileset elements; that class was chosen
			because it already supports prefix=, fullpath=, and filemode=
			attributes to control the stored path and permission info, as well
			as all the scanning/inclusion/exclusion rules you could want. But by
			itself, it isn't enough to tell JarX which files are binary or text,
			or the encodings of the text files. That is conveyed by which alias
			is used for each zipfileset. That is, you don't literally use
			nested <zipfileset> elements, but instead <binary>, <ascii>, or
			<utf8> elements, which all are zipfilesets behind the scenes and
			have all the same attributes and elements. Any files supplied in
			a <binary> element will be archived and unarchived unchanged.
			Files supplied in an <ascii> or <utf8> element will be treated as
			text and have their line endings converted to local conventions on
			extraction; they won't be transcoded, but will be stored in and
			extracted from the jar in the specified encoding (and verified to
			be well-formed in it). That obviously isn't a fully-general way to
			specify the text handling, but it gets the job done, and if you have
			another case to handle, just add another zipfileset <element> with
			another name, and edit the javascript below to know what to do
			with it.

			To emphasize, files given in an <ascii> or <utf8> element are
			extracted in exactly that encoding on any target platform regardless
			of the platform's default encoding. That's appropriate for an
			extension .control file (which must be <ascii> because PostgreSQL
			assumes it), and any extension .sql scripts we supply (which must
			be <utf8> because the .control file says so). It's possible that
			for some other text files we might include (general docs or
			what not), it would be nicer to let them be extracted into the
			platform's default encoding (achieved by specifying a fixed value
			such as UTF-8 for _JarX_CharsetInArchive while entirely omitting
			_JarX_CharsetWhenUnpacked). But at the moment no such files are
			being included, so I haven't provided another element name to give
			that behavior.

			There has to be a <binary> element supplying JarX.class itself.

			The <jarxbuild> task also accepts nested text, which will be treated
			as a path-resolver script (the language is assumed to be
			application/javascript; I'm lazy). It will be stuffed into the
			manifest in a form that survives manifest line-wrapping, and JarX
			will use it at extraction time to rewrite pathnames. In this case,
			that script (see further below) will use pg_config or system
			properties to determine the extraction paths.
		-->

		<scriptdef name='jarxbuild' language='javascript'>
			<attribute name='destfile'/>
			<element type='zipfileset' name='binary'/>
			<element type='zipfileset' name='ascii'/>
			<element type='zipfileset' name='utf8'/>
			<classpath>
				<pathelement path='${classpath}'/>
				<pathelement location='target/classes'/> <!-- JarX is there -->
			</classpath>
<![CDATA[
var manifest = new java.util.jar.Manifest();
var sections = manifest.getEntries();
var mainsect = manifest.getMainAttributes();
mainsect.putValue('Manifest-Version', '1.0');
mainsect.putValue('Created-By', project.getProperty('project.name') + ' ' +
								project.getProperty('project.version'));
mainsect.putValue('Main-Class', 'org.postgresql.pljava.packaging.Node');

/* Declare default permissions for entries that don't have their own.
 */
mainsect.putValue('_JarX_Permissions', 'read=all,write=none,execute=none');

/* Declare a function pathxfrm(p) if needed to convert from this platform's
   file separator to the / used in the jar (just an identity function
   if they are the same). The overcomplicated look is mostly to avoid using
   replace(), which is a method (with different behavior) on both Java and
   JavaScript strings, and Rhino and Nashorn have different rules about which
   one you get.
 */
var filesep = project.getProperty('file.separator');
if ( filesep == '/' ) {
	function pathxfrm(p) {
		return p;
	}
} else {
	var fseprx = java.util.regex.Pattern.quote(filesep);
	function pathxfrm(p) {
		return p.replaceAll(fseprx, '/');
	}
}

/* Munge a name (obtained directly from a resource in a fileset) according to
   the prefix or fullpath given for the fileset itself.
 */
function munge(rsrc, fileset) {
	var fullpath = fileset.getFullpath(project);
	var prefix = fileset.getPrefix(project);
	var n = pathxfrm(rsrc.getName());
	/*
	 * The fullpath or prefix parts do not need to be pathxfrm()d; they are
	 * defined here in build.xml with / as the separator already.
	 */
	if ( !(null === fullpath || '' == fullpath) )
		n = fullpath;
	else if ( !(null === prefix) )
		n = prefix + n;
	return n;
}

/* Given one fileset, compute a set of manifest per-entry attributes from the
   specified charset (caller supplied according to the alias name that was used
   for the fileset) and file mode specified on the fileset, if any, then enter
   a manifest section with those attributes for every resource name in the
   fileset. Caller supplies charset === null for a fileset to be treated as
   binary.
 */
function mksections(charset, fileset) {
	var atts = new java.util.jar.Attributes();
	if ( !(null === charset) ) {
		atts.putValue('Content-Type', 'text/plain');
		atts.putValue('_JarX_CharsetInArchive', charset);
		atts.putValue('_JarX_CharsetWhenUnpacked', charset);
	}
	if ( fileset.hasFileModeBeenSet() ) {
		var m = fileset.getFileMode(project) - 32768; /* don't ask me why */
		if ( 0444 == m )
			atts.putValue('_JarX_Permissions',
							'read=all,write=none,execute=none');
		else if ( 0555 == m )
			atts.putValue('_JarX_Permissions',
							'read=all,write=none,execute=all');
		else
			self.fail('File mode '+m+' not covered in script.');
	}
	var it = fileset.iterator();
	while ( it.hasNext() ) {
		var rsrc = it.next();
		sections.put(munge(rsrc, fileset), atts);
	}
}

/* Given a fileset and JarOutputStream, for each resource look up the manifest
   per-entry section earlier created, pass that to builder.classify() to set
   how shovel() will handle the contents, then make the next jar entry and
   shovel the resource contents in.
 */
function storeset(fileset, jos) {
	var it = fileset.iterator();
	while ( it.hasNext() ) {
		var rsrc = it.next();
		var n = munge(rsrc, fileset);
		var atts = sections.get(n);
		builder.classify(atts, true);
		var je = new java.util.jar.JarEntry(n);
		jos.putNextEntry(je);
		var instream = rsrc.getInputStream();
		print(n+' ');
		builder.shovel(instream, jos);
		jos.closeEntry();
	}
}

/* If there is text nested in the <jarxbuild> element, it is input to the
   extractor's path resolver. Anticipating the removal of Nashorn in Java 15,
   it is no longer assumed to be javax.script source or munged into the special
   format documented in JarX, but just made directly the value of the
   _JarX_PathResolver attribute. Node.java ignores it, has hardcoded rules.
 */
var pathresolver = self.text.trim();
if ( !(null === pathresolver || '' == pathresolver) ) {
	mainsect.putValue('_JarX_PathResolver', pathresolver);
}

/* For each element name that can be used to supply a zipfileset, get all the
   zipfilesets supplied under that name and pass them to mksections with the
   appropriate charset parameter according to the element name.
 */
var binary = elements.get("binary");
for ( i = 0; i < binary.size(); ++i ) {
	var fset = binary.get(i);
	mksections(null, fset);
}
var ascii = elements.get("ascii");
for ( i = 0; i < ascii.size(); ++i ) {
	var fset = ascii.get(i);
	mksections('US-ASCII', fset);
}
var utf = elements.get("utf8");
for ( i = 0; i < utf.size(); ++i ) {
	var fset = utf.get(i);
	mksections('UTF-8', fset);
}

/* Set up the output archive...
 */
var builder = new org.gjt.cuspy.JarX.Build();
builder.setDefaults(mainsect);
var destf = attributes.get('destfile');
var fos = new java.io.FileOutputStream(destf);
var jos = new java.util.jar.JarOutputStream(fos, manifest);

/* Go through the supplied filesets once again, passing them to storeset...
 */
for ( i = 0; i < binary.size(); ++i ) {
	var fset = binary.get(i);
	storeset(fset, jos);
}
for ( i = 0; i < ascii.size(); ++i ) {
	var fset = ascii.get(i);
	storeset(fset, jos);
}
for ( i = 0; i < utf.size(); ++i ) {
	var fset = utf.get(i);
	storeset(fset, jos);
}

/* And finalize the output.
 */
jos.close();
]]>
		</scriptdef>

		<!-- Now build the jar using the <jarxbuild> task just created. -->

		<jarxbuild
			destfile="${basedir}/target/pljava-${PGSQL_VER_CLASSIFIER}.jar">
			<binary dir="target/classes" includes="**/Node.class"/>
			<binary dir="target/classes" includes="**/JarX.class"/>
			<binary prefix="pljava/pkglibdir/" filemode="555"
				dir="../pljava-so/target/pljava-pgxs/"
				includes="**/*pljava-so*"/>
			<binary dir="../pljava/target" includes="pljava*.jar"
				prefix="pljava/sharedir/pljava/"/>
			<binary dir="../pljava-api/target" includes="pljava-api*.jar"
				prefix="pljava/sharedir/pljava/"/>
			<binary dir="../pljava-examples/target"
				includes="pljava-examples*.jar"
				prefix="pljava/sharedir/pljava/"/>
			<ascii dir="target/classes" includes="pljava.control"
				prefix="pljava/sharedir/extension/"/>
			<utf8 dir="target/classes" includes="pljava.sql"
				fullpath="pljava/sharedir/pljava/pljava--${project.version}.sql"
			/>
			<utf8 dir="target/classes" includes="pljava--unpackaged--.sql"
				fullpath=
			"pljava/sharedir/pljava/pljava--unpackaged--${project.version}.sql"
			/>
			<!-- For any past version that has been released from which a
			     simple update is possible, just repeat the next entry, with
				 the from-version changed.
			  -->
			<utf8 dir="target/classes" includes="pljava--.sql"
				fullpath=
<<<<<<< HEAD
			"pljava/sharedir/pljava/pljava--1.6.2--${project.version}.sql"
			/>
			<utf8 dir="target/classes" includes="pljava--.sql"
				fullpath=
			"pljava/sharedir/pljava/pljava--1.6.1--${project.version}.sql"
			/>
			<utf8 dir="target/classes" includes="pljava--.sql"
				fullpath=
			"pljava/sharedir/pljava/pljava--1.6.0--${project.version}.sql"
=======
			"pljava/sharedir/pljava/pljava--1.5.8--${project.version}.sql"
>>>>>>> ec688dc1
			/>
			<utf8 dir="target/classes" includes="pljava--.sql"
				fullpath=
			"pljava/sharedir/pljava/pljava--1.5.7--${project.version}.sql"
			/>
			<utf8 dir="target/classes" includes="pljava--.sql"
				fullpath=
			"pljava/sharedir/pljava/pljava--1.5.6--${project.version}.sql"
			/>
			<utf8 dir="target/classes" includes="pljava--.sql"
				fullpath=
			"pljava/sharedir/pljava/pljava--1.5.5--${project.version}.sql"
			/>
			<utf8 dir="target/classes" includes="pljava--.sql"
				fullpath=
			"pljava/sharedir/pljava/pljava--1.5.4--${project.version}.sql"
			/>
			<utf8 dir="target/classes" includes="pljava--.sql"
				fullpath=
			"pljava/sharedir/pljava/pljava--1.5.3--${project.version}.sql"
			/>
			<utf8 dir="target/classes" includes="pljava--.sql"
				fullpath=
			"pljava/sharedir/pljava/pljava--1.5.2--${project.version}.sql"
			/>
			<utf8 dir="target/classes" includes="pljava--.sql"
				fullpath=
			"pljava/sharedir/pljava/pljava--1.5.1--${project.version}.sql"
			/>
			<utf8 dir="target/classes" includes="pljava--.sql"
				fullpath=
			"pljava/sharedir/pljava/pljava--1.5.1-BETA3--${project.version}.sql"
			/>
			<utf8 dir="target/classes" includes="pljava--.sql"
				fullpath=
			"pljava/sharedir/pljava/pljava--1.5.1-BETA2--${project.version}.sql"
			/>
			<utf8 dir="target/classes" includes="pljava--.sql"
				fullpath=
			"pljava/sharedir/pljava/pljava--1.5.1-BETA1--${project.version}.sql"
			/>
			<utf8 dir="target/classes" includes="pljava--.sql"
				fullpath=
			"pljava/sharedir/pljava/pljava--1.5.0--${project.version}.sql"
			/>
			<utf8 dir="target/classes" includes="pljava--.sql"
				fullpath=
			"pljava/sharedir/pljava/pljava--1.5.0-BETA3--${project.version}.sql"
			/>
			<utf8 dir="target/classes" includes="pljava--.sql"
				fullpath=
			"pljava/sharedir/pljava/pljava--1.5.0-BETA2--${project.version}.sql"
			/>
			<utf8 dir="target/classes" includes="pljava--.sql"
				fullpath=
			"pljava/sharedir/pljava/pljava--1.5.0-BETA1--${project.version}.sql"
			/>
			<utf8 dir="target/classes" prefix="pljava/sharedir/pljava/"
				includes="*.sql"
				excludes="pljava.sql pljava--.sql pljava--unpackaged--.sql"/>			
			<!-- Java Default Policy Implementation and ... Syntax says UTF8 -->
			<utf8 dir="target/classes" prefix="pljava/sysconfdir/"
				includes="pljava.policy"/>
<!-- If editing the script below, expand tabs to spaces (at 4 columns, and only
	 for the lines of the script) before saving. Line-wrapped into the manifest,
	 it looks horrible with tabs.
-->
(no script here; see Node.java for the rules to resolve using pg_config)
		</jarxbuild>
	</target>
	
</project><|MERGE_RESOLUTION|>--- conflicted
+++ resolved
@@ -257,7 +257,6 @@
 			  -->
 			<utf8 dir="target/classes" includes="pljava--.sql"
 				fullpath=
-<<<<<<< HEAD
 			"pljava/sharedir/pljava/pljava--1.6.2--${project.version}.sql"
 			/>
 			<utf8 dir="target/classes" includes="pljava--.sql"
@@ -267,9 +266,10 @@
 			<utf8 dir="target/classes" includes="pljava--.sql"
 				fullpath=
 			"pljava/sharedir/pljava/pljava--1.6.0--${project.version}.sql"
-=======
+			/>
+			<utf8 dir="target/classes" includes="pljava--.sql"
+				fullpath=
 			"pljava/sharedir/pljava/pljava--1.5.8--${project.version}.sql"
->>>>>>> ec688dc1
 			/>
 			<utf8 dir="target/classes" includes="pljava--.sql"
 				fullpath=
